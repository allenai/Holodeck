--- conflicted
+++ resolved
@@ -28,19 +28,12 @@
 ```
 
 ## Data
-<<<<<<< HEAD
 Download the data by running the following commands:
 ```bash
 python -m objathor.dataset.download_holodeck_metadata --version 2023_09_23
 python -m objathor.dataset.download_assets --version 2023_09_23
 python -m objathor.dataset.download_annotations --version 2023_09_23
 python -m objathor.dataset.download_features --version 2023_09_23
-=======
-Download the data from [google drive](https://drive.google.com/file/d/1MQbFbNfTz94x8Pxfkgbohz4l46O5e3G1/view?usp=sharing) and extract it to the `data/` folder, or use the following command to download from S3:
-```
-wget https://holodeck-ai2.s3.amazonaws.com/data.zip
-unzip data.zip
->>>>>>> 156f8e10
 ```
 by default these will save to `~/.objathor-assets/...`, you can change this director by specifying the `--path` argument.  If you change the `--path`, you'll need to set the `OBJAVERSE_ASSETS_DIR` environment variable to the path where the assets are stored when you use Holodeck.
 
